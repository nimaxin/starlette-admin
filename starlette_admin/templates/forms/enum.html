{% include "forms/_label.html" %}
<select id="{{field.name}}" name="{{field.name}}" data-allow-clear="true" data-placeholder="Select a {{field.label}}"
<<<<<<< HEAD
    class="{{field.class_}} {%if error%}{{field.error_class}}{%endif%}" {%if field.multiple%}multiple{%endif%}>
=======
    class="field-enum form-control form-select {%if error%}is-invalid{%endif%}" {%if field.multiple%}multiple{%endif%}>
    {%if not field.multiple%}<option></option>{%endif%}
>>>>>>> ae554dee
    {%for value, label in field.choices%}
    <option value="{{value}}" {{'selected="selected"' if (data and (value in (data if field.multiple else [data]))) else ''}}>{{label}}</option>
    {%endfor%}
</select>
{% include "forms/_error.html" %}<|MERGE_RESOLUTION|>--- conflicted
+++ resolved
@@ -1,11 +1,7 @@
 {% include "forms/_label.html" %}
 <select id="{{field.name}}" name="{{field.name}}" data-allow-clear="true" data-placeholder="Select a {{field.label}}"
-<<<<<<< HEAD
     class="{{field.class_}} {%if error%}{{field.error_class}}{%endif%}" {%if field.multiple%}multiple{%endif%}>
-=======
-    class="field-enum form-control form-select {%if error%}is-invalid{%endif%}" {%if field.multiple%}multiple{%endif%}>
     {%if not field.multiple%}<option></option>{%endif%}
->>>>>>> ae554dee
     {%for value, label in field.choices%}
     <option value="{{value}}" {{'selected="selected"' if (data and (value in (data if field.multiple else [data]))) else ''}}>{{label}}</option>
     {%endfor%}
